//! Configuration for static file sources served by the VersaTiles HTTP server.
//!
//! Each entry in the `static` section of the main configuration file defines
//! one `StaticSourceConfig`. These describe where the static assets are located
//! and under which URL prefix they should be served.
//!
//! # Example YAML
//! ```yaml
//! static:
//!   - ["/", "./frontend.tar"]
//!   - ["/assets", "./public"]
//! ```
//!
//! The server will serve:
//! - the first entry at the root `/` from a tar archive named `frontend.tar`
//! - the second entry under `/assets` from the folder `public/`

use anyhow::Result;
use serde::Deserialize;
use versatiles_container::DataLocation;
use versatiles_derive::{ConfigDoc, context};

/// Configuration entry for serving static assets.
///
/// A `StaticSourceConfig` defines the local path or archive of static files
/// and the corresponding URL prefix under which they are made available.
///
/// This is used by the `StaticSources` subsystem to register handlers for
/// static file serving.
///
/// - `src` — Path to a directory or archive (`.tar`, `.tar.gz`, `.tar.zst`).
/// - `prefix` — Optional base URL prefix (defaults to `/` if `None`).
///
/// Relative paths are resolved against the base path of the configuration file
/// by [`StaticSourceConfig::resolve_paths`].
#[derive(Debug, Clone, PartialEq, ConfigDoc)]
pub struct StaticSourceConfig {
	#[config_demo("./frontend.tar")]
<<<<<<< HEAD
	/// Path to static files or archive (e.g., .tar.gz) containing assets
	pub src: DataLocation,
=======
	/// Path to static files, archive (e.g., .tar.gz) or directory containing assets
	pub path: DataLocation,
>>>>>>> fe18a5f6

	#[config_demo("/")]
	/// Optional URL prefix where static files will be served
	/// Defaults to root ("/")
	pub prefix: Option<String>,
}

impl StaticSourceConfig {
	/// Resolve the `path` relative to a provided base directory or URL.
	///
	/// This allows relative paths in configuration files to be interpreted
	/// relative to the YAML file’s location. URLs remain unchanged.
	///
	/// # Errors
	/// Returns an error if path resolution fails (for example, invalid URLs).
	#[context("resolving static source paths relative to base path '{}'", base_path)]
	pub fn resolve_paths(&mut self, base_path: &DataLocation) -> Result<()> {
		self.src.resolve(base_path)
	}
}

/// Custom deserializer supporting both key-value pair arrays and explicit mapping forms.
///
/// Example accepted formats:
/// ```yaml
/// static:
///   - ["/", "./frontend.tar"]
///   - src: "./public"
///     prefix: "/assets"
/// ```
impl<'de> Deserialize<'de> for StaticSourceConfig {
	fn deserialize<D>(deserializer: D) -> Result<Self, D::Error>
	where
		D: serde::Deserializer<'de>,
	{
		#[derive(Deserialize)]
		#[serde(deny_unknown_fields)]
		struct StaticSourceConfigHelper {
			pub src: String,
			pub prefix: Option<String>,
		}

		let helper = StaticSourceConfigHelper::deserialize(deserializer)?;
		Ok(StaticSourceConfig {
			src: DataLocation::from(helper.src),
			prefix: helper.prefix,
		})
	}
}

#[cfg(test)]
impl From<(&str, &str)> for StaticSourceConfig {
	fn from((prefix, src): (&str, &str)) -> Self {
		Self {
<<<<<<< HEAD
			src: DataLocation::from(src),
			prefix: Some(prefix.to_string()),
=======
			path: DataLocation::try_from(path).unwrap(),
			url_prefix: Some(url_prefix.to_string()),
>>>>>>> fe18a5f6
		}
	}
}<|MERGE_RESOLUTION|>--- conflicted
+++ resolved
@@ -36,13 +36,8 @@
 #[derive(Debug, Clone, PartialEq, ConfigDoc)]
 pub struct StaticSourceConfig {
 	#[config_demo("./frontend.tar")]
-<<<<<<< HEAD
-	/// Path to static files or archive (e.g., .tar.gz) containing assets
+	/// Path to static files, archive (e.g., .tar.gz) or directory containing assets
 	pub src: DataLocation,
-=======
-	/// Path to static files, archive (e.g., .tar.gz) or directory containing assets
-	pub path: DataLocation,
->>>>>>> fe18a5f6
 
 	#[config_demo("/")]
 	/// Optional URL prefix where static files will be served
@@ -97,13 +92,8 @@
 impl From<(&str, &str)> for StaticSourceConfig {
 	fn from((prefix, src): (&str, &str)) -> Self {
 		Self {
-<<<<<<< HEAD
-			src: DataLocation::from(src),
+			src: DataLocation::try_from(src).unwrap(),
 			prefix: Some(prefix.to_string()),
-=======
-			path: DataLocation::try_from(path).unwrap(),
-			url_prefix: Some(url_prefix.to_string()),
->>>>>>> fe18a5f6
 		}
 	}
 }