[package]
name = "versatiles_image"
authors.workspace = true
categories.workspace = true
description.workspace = true
edition.workspace = true
exclude.workspace = true
homepage.workspace = true
keywords.workspace = true
license.workspace = true
readme.workspace = true
repository.workspace = true
version.workspace = true

[dependencies]
anyhow.workspace = true
fast_image_resize = { version = "5.2.1", features = ["image"] }
image = { version = "0.25.6", default-features = false, features = [
	"avif",
	"jpeg",
	"png",
	"webp",
] }
<<<<<<< HEAD
imageproc = { version = "0.25.0", default-features = false }
webp = "0.3.0"
=======
webp = "0.3.1"

>>>>>>> 5f1b0d65
versatiles_core.workspace = true

[dev-dependencies]
rstest.workspace = true<|MERGE_RESOLUTION|>--- conflicted
+++ resolved
@@ -21,13 +21,9 @@
 	"png",
 	"webp",
 ] }
-<<<<<<< HEAD
 imageproc = { version = "0.25.0", default-features = false }
-webp = "0.3.0"
-=======
 webp = "0.3.1"
 
->>>>>>> 5f1b0d65
 versatiles_core.workspace = true
 
 [dev-dependencies]
